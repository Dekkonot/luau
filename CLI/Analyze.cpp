--- conflicted
+++ resolved
@@ -43,11 +43,7 @@
     }
 }
 
-<<<<<<< HEAD
-static void reportError(Luau::Frontend& frontend, ReportFormat format, const Luau::TypeError& error)
-=======
 static void reportError(const Luau::Frontend& frontend, ReportFormat format, const Luau::TypeError& error)
->>>>>>> 6e1e277c
 {
     std::string humanReadableName = frontend.fileResolver->getHumanReadableModuleName(error.moduleName);
 
