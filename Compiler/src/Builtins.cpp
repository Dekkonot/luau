--- conflicted
+++ resolved
@@ -6,11 +6,8 @@
 
 LUAU_FASTFLAGVARIABLE(LuauBit32ByteswapBuiltin, false)
 
-<<<<<<< HEAD
-=======
 LUAU_FASTFLAGVARIABLE(LuauBufferBuiltins, false)
 
->>>>>>> 8237b2f5
 namespace Luau
 {
 namespace Compile
@@ -444,8 +441,6 @@
 
     case LBF_BIT32_BYTESWAP:
         return {1, 1, BuiltinInfo::Flag_NoneSafe};
-<<<<<<< HEAD
-=======
 
     case LBF_BUFFER_READI8:
     case LBF_BUFFER_READU8:
@@ -463,7 +458,6 @@
     case LBF_BUFFER_WRITEF32:
     case LBF_BUFFER_WRITEF64:
         return {3, 0, BuiltinInfo::Flag_NoneSafe};
->>>>>>> 8237b2f5
     };
 
     LUAU_UNREACHABLE();
